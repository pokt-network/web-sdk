--- conflicted
+++ resolved
@@ -13,14 +13,7 @@
 import { onWindowLoad } from './utils/onWindowLoad';
 import { styles } from './styles';
 import { validateSecureOrigin } from './utils/secureOrigin';
-<<<<<<< HEAD
 import { Pocket, PocketAAT, PocketProvider, TransactionSigner, Transaction } from '@pokt-network/web3-provider';
-
-const version = '$$PORTIS_SDK_VERSION$$';
-const widgetUrl = 'https://widget.portis.io';
-const supportedScopes = ['email', 'reputation'];
-=======
-import PocketJSCore from 'pocket-js-core';
 
 const VERSION = '$$PORTIS_SDK_VERSION$$';
 const WIDGET_URL = 'https://widget.portis.io';
@@ -46,7 +39,6 @@
   }
   document.body.appendChild(tempCachingIFrame);
 });
->>>>>>> 3400ee3d
 
 export default class Portis {
   config: ISDKConfig;
@@ -61,14 +53,11 @@
   private _widgetUrl = WIDGET_URL;
   private _onLoginCallback: (walletAddress: string, email?: string, reputation?: string) => void;
   private _onLogoutCallback: () => void;
-<<<<<<< HEAD
-  private pocket?: Pocket = undefined;
-  private pocketAAT?: PocketAAT = undefined;
-  private txSigner?: TransactionSigner = undefined;
-=======
   private _onActiveWalletChangedCallback: (walletAddress: string) => void;
   private _onErrorCallback: (error: Error) => void;
->>>>>>> 3400ee3d
+  private _pocket?: Pocket = undefined;
+  private _pocketAAT?: PocketAAT = undefined;
+  private _txSigner?: TransactionSigner = undefined;
 
   constructor(dappId: string, network: string | INetwork, options: IOptions = {}) {
     validateSecureOrigin();
@@ -90,7 +79,7 @@
         options.privateKeys === undefined
       ) {
         throw new Error(
-          "[Portis] illegal 'node protocol' parameter. In order to use the pocket network you need to provide a Pocket AAT object an accounts object and a privateKeys in the options",
+          "[Portis] illegal 'node protocol' parameter. In order to use the Pocket Network you need to provide a Pocket AAT object an accounts object and a privateKeys in the options",
         );
       }
 
@@ -122,17 +111,13 @@
         ethTxSigner.signTransaction,
       );
 
-      this.pocketAAT = options.pocketAAT;
-      this.pocket = options.pocket;
-      this.txSigner = ethTransactionSigner;
+      this._pocketAAT = options.pocketAAT;
+      this._pocket = options.pocket;
+      this._txSigner = ethTransactionSigner;
     }
 
     this.widget = this._initWidget();
-<<<<<<< HEAD
-    this.provider = this.pocket === undefined ? this._initProvider() : this._initPocketProvider();
-=======
-    this.provider = this._initProvider(options);
->>>>>>> 3400ee3d
+    this.provider = this._pocket === undefined ? this._initProvider() : this._initPocketProvider();
   }
 
   changeNetwork(network: string | INetwork, gasRelay?: boolean) {
@@ -297,16 +282,12 @@
     return { communication, iframe: connection.iframe, widgetFrame };
   }
 
-<<<<<<< HEAD
   private _initPocketProvider() {
-    const provider = new PocketProvider(this.config.network.chainId, this.pocketAAT, this.pocket, this.txSigner);
+    const provider = new PocketProvider(this.config.network.chainId, this._pocketAAT, this._pocket, this._txSigner);
     return provider;
   }
 
-  private _initProvider() {
-=======
   private _initProvider(options: IOptions) {
->>>>>>> 3400ee3d
     const engine = new ProviderEngine();
     const query = new Query(engine);
 
@@ -444,53 +425,18 @@
       }),
     );
 
-    if (!options.pocketDevId) {
-      engine.addProvider({
-        setEngine: _ => _,
-        handleRequest: async (payload, next, end) => {
-          const widgetCommunication = (await this.widget).communication;
-          const { error, result } = await widgetCommunication.relay(payload, this.config);
-          if (payload.method === 'net_version') {
-            this._network = result;
-            engine.networkVersion = this._network;
-          }
-          end(error, result);
-        },
-      });
-    } else {
-      const pocket = new PocketJSCore.Pocket({
-        devID: options.pocketDevId,
-        networkName: 'ETH',
-        netIDs: [this.config.network.chainId],
-      });
-      engine.addProvider({
-        setEngine: _ => _,
-        handleRequest: async (payload, next, end) => {
-          const response = await pocket.sendRelay(
-            new PocketJSCore.Relay('ETH', this.config.network.chainId, JSON.stringify(payload), pocket.configuration),
-          );
-          let result;
-          let error;
-          if (response instanceof Error || !response) {
-            error = response || new Error('Unknown error');
-            result = null;
-          } else {
-            try {
-              result = JSON.parse(response).result;
-              error = null;
-            } catch (e) {
-              result = null;
-              error = e;
-            }
-          }
-          if (payload.method === 'net_version') {
-            this._network = result;
-            engine.networkVersion = this._network;
-          }
-          end(error, result);
-        },
-      });
-    }
+    engine.addProvider({
+      setEngine: _ => _,
+      handleRequest: async (payload, next, end) => {
+        const widgetCommunication = (await this.widget).communication;
+        const { error, result } = await widgetCommunication.relay(payload, this.config);
+        if (payload.method === 'net_version') {
+          this._network = result;
+          engine.networkVersion = this._network;
+        }
+        end(error, result);
+      },
+    });
 
     engine.enable = () =>
       new Promise((resolve, reject) => {
