--- conflicted
+++ resolved
@@ -40,12 +40,8 @@
   ],
   "license": "MIT",
   "dependencies": {
-<<<<<<< HEAD
     "@pokt-network/web3-provider": "0.0.5-rc",
-    "@portis/web3-provider-engine": "1.0.10",
-=======
     "@portis/web3-provider-engine": "1.1.0",
->>>>>>> 3400ee3d
     "ethereumjs-util": "5.2.0",
     "penpal": "3.0.7",
     "pocket-js-core": "0.0.3"
